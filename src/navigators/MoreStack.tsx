--- conflicted
+++ resolved
@@ -1,13 +1,5 @@
 import React from 'react';
-<<<<<<< HEAD
-import {
-  createStackNavigator,
-  StackScreenProps,
-  CardStyleInterpolators,
-} from '@react-navigation/stack';
-=======
 import { createStackNavigator } from '@react-navigation/stack';
->>>>>>> e760e43f
 
 // Screens
 import About from '../screens/more/About';
