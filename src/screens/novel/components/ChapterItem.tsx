--- conflicted
+++ resolved
@@ -44,22 +44,8 @@
   isUpdateCard,
   novelName,
 }) => {
-<<<<<<< HEAD
-  const {
-    id,
-    name,
-    unread,
-    releaseTime,
-    bookmark,
-    chapterNumber,
-    progress,
-    isDownloaded,
-    hasTranslation,
-  } = chapter;
-=======
   const { id, name, releaseTime, chapterNumber, progress, hasTranslation } =
     chapter;
->>>>>>> e760e43f
   const {
     value: isMenuVisible,
     setTrue: showMenu,
